--- conflicted
+++ resolved
@@ -1002,13 +1002,8 @@
             df = network[l[logic]((network['i'].isin(i)), l[logic]((
                 network['j'].isin(j)), (network['t'].isin(t))))]
         elif ij is not None and t is not None:
-<<<<<<< HEAD
-            df = network[l[logic](((network['i'].isin(ij)) | ((
-                network['j'].isin(ij)))), (network['t'].isin(t)))]
-=======
             df = network[((network['i'].isin(ij)) | l[logic]((
                 network['j'].isin(ij)), (network['t'].isin(t))))]
->>>>>>> ed0f0635
         elif i is not None and j is not None:
             df = network[l[logic]((network['i'].isin(i)),
                                   (network['j'].isin(j)))]
