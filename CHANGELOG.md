### Upcoming V0.2.0- develop branch

- Added the module `teneto.derive.derive` with `teneto.derive.postpro_pipeline`
which inclues: fisher transform, box cox transform and z transform. Can be configured to which ones are used. 5 methods of deriving temporal networks. 

- Report generation implemented in derive. 

- Code made more readable in places. 

- Added `louvain` in `communitydetection`

- Added `withinsubnetwork` and `betweensubnetwork` options for volatility

- Optimized `shortest_temporal_path` to dramatically increase speed (was looping the same node multiple times in line 70)

- Added the function `utils.multiple_contacts_get_values`

- Added possibility to get degree centrality per time point in. `teneto.networkmeasures.temporal_degree_centrality`

- Added the ability to specify vmax and vmin in `graphlet_stack_plot`

- renamed `clean_subnetwork_indexes` to `clean_community_indexes` (and now included in initializatin)

<<<<<<< HEAD
- added warning message to `derive.postpro_boxcox` if one edge fails to be normal.

- fixed nLabs/tLabs bug in slice_plot

=======
- Added subnetwork option to ´temporal_degree_centrality` when do='time'
 
>>>>>>> 96892013
### V0.1.4 - Released  Feb 2 2017

- Changed some types in `rand_binomial ` documentation

- Added some more customizeable options to `graphlets_stack_plot` (border width, grid color, bordercolor etc.)

-  Added possibility to call "subnetwork" option in `volatility`

- Added function, `clean_subnetwork_indexes` which network index assignment to range between 0 and max(NrSubnetwork)-1.

- Updated some of the examples. Also added a ./examples/previous/vx.x.x where previous versions of examples are listed (examples are not created with every new update).  

- Added (uncommented) the `taxicab_distance` in `misc.distance_functions` option. Won't be added to the documentation of distance functions until I check there is no reason why I commented it. But preliminary testing says it gives the correct answer.  

- Functions `misc.correct_pvalues_for_multiple_testing` and `misc.corrcoef_matrix` are added but not yet implemented in any of the main functions.   

### V0.1.3 - Released Jan 26 2017

- Provided clearer documentation in `shortest_temporal_path`

- Add possibility of calculating per time point (or per edge/node - but this takes a tone of time) in `volatility`

- Added possibility of calculating `temporal_efficiency` per node (either "\_from" to "\_to")

- Improved documentation and added references to `rand_binomial`.


### V0.1.2 - Released Jan 6 2017

- Fixed bug in `graphlet_stack_plot` which made white colours have black smudges on them. (Also multiple background colours *should* theoretically be possible now.)

- Added option to remove sharpening filter in `graphlet_stack_plot`

- Added `misc` and `distance_functions` (fixing `volatility`)

- Fixed naming of call to `temporal_shortest_path` in `temporal_efficiency`,`reachability_latency` and `temporal_closeness_centrality`

- Added `process_input` function to cut down on repeating code at beginning of networkmeasures



### v0.1.1 - Released Jan 2 2017

*The changes in v0.1.1 make some functions obsolete in v0.1*

- setup.py has been added for installation (e.g. via pip)

- Restructured file structure so that importing teneto has 4 submodules: `plot`, `utils`, `networkmeasures`, `generatenetwork`.  

- Functions renamed from camel-case to underscore for python-like code.

- More comments added to plotting functions

- Docs generated and integration with readthedocs.io

- Contact representation field `contacts` is now numpy array instead of tuple.

- `graphlet_stack_plot` plotting function added.

- Examples folder added with several jupyter notebook examples.

- Generatenetwork module added. `rand_binomial` function added which generates a random temporal network.

- `circle_plot.py` created containing `circle_plot` function (previously in `slice_graph.py`).

- variable `vlabs` has been changed to `nlabs `. `dlabs ` has been changed to `tlabs`.

- Field `nlabs` has been added to contact representation.

- `slice_plot` uses information in contact representation when plotting.   

- scipy dependency now exists (in graphlet_stack_plot).

- removed unnecessary and unused import of networkx

- restructured the `__init__.py` files for better import of teneto.  

### v0.1 - Released Dec 23 2016

- Measures, misc, plot, utils folders added.

- All measures outlined in From static to temporal network theory paper are added.  (temporal efficiency, closeness centrality, bursty coefficient, reachability latency, intercontactitmes, shortest temporal path, fluctuability, volatility)

- Circle_plot and slice_graph added.<|MERGE_RESOLUTION|>--- conflicted
+++ resolved
@@ -1,11 +1,11 @@
 ### Upcoming V0.2.0- develop branch
 
 - Added the module `teneto.derive.derive` with `teneto.derive.postpro_pipeline`
-which inclues: fisher transform, box cox transform and z transform. Can be configured to which ones are used. 5 methods of deriving temporal networks. 
+which inclues: fisher transform, box cox transform and z transform. Can be configured to which ones are used. 5 methods of deriving temporal networks.
 
-- Report generation implemented in derive. 
+- Report generation implemented in derive.
 
-- Code made more readable in places. 
+- Code made more readable in places.
 
 - Added `louvain` in `communitydetection`
 
@@ -21,15 +21,12 @@
 
 - renamed `clean_subnetwork_indexes` to `clean_community_indexes` (and now included in initializatin)
 
-<<<<<<< HEAD
 - added warning message to `derive.postpro_boxcox` if one edge fails to be normal.
 
 - fixed nLabs/tLabs bug in slice_plot
 
-=======
-- Added subnetwork option to ´temporal_degree_centrality` when do='time'
- 
->>>>>>> 96892013
+- Added subnetwork option to `temporal_degree_centrality` when do='time''
+
 ### V0.1.4 - Released  Feb 2 2017
 
 - Changed some types in `rand_binomial ` documentation
